--- conflicted
+++ resolved
@@ -3,12 +3,9 @@
 ## NEXT
 * new method `update_project_release_relationship`.
 * original get_health_status() endpoint URL has been restored by the SW360 team.
-<<<<<<< HEAD
+* fix: better check assumptions on returned data, see https://github.com/sw360/sw360python/issues/5.
 * `update_project` has a new parameter `add_subprojects` to only **add** the new
   sub-projects and not to overwrite all existing sub-projects.
-=======
-* fix: better check assumptions on returned data, see https://github.com/sw360/sw360python/issues/5.
->>>>>>> 121cc82b
 
 ## 1.1.0
 * New method `duplicate_project` to create a copy of an existing project.
